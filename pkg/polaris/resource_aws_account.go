// Copyright 2021 Rubrik, Inc.
//
// Permission is hereby granted, free of charge, to any person obtaining a copy
// of this software and associated documentation files (the "Software"), to
// deal in the Software without restriction, including without limitation the
// rights to use, copy, modify, merge, publish, distribute, sublicense, and/or
// sell copies of the Software, and to permit persons to whom the Software is
// furnished to do so, subject to the following conditions:
//
// The above copyright notice and this permission notice shall be included in
// all copies or substantial portions of the Software.
//
// THE SOFTWARE IS PROVIDED "AS IS", WITHOUT WARRANTY OF ANY KIND, EXPRESS OR
// IMPLIED, INCLUDING BUT NOT LIMITED TO THE WARRANTIES OF MERCHANTABILITY,
// FITNESS FOR A PARTICULAR PURPOSE AND NONINFRINGEMENT. IN NO EVENT SHALL THE
// AUTHORS OR COPYRIGHT HOLDERS BE LIABLE FOR ANY CLAIM, DAMAGES OR OTHER
// LIABILITY, WHETHER IN AN ACTION OF CONTRACT, TORT OR OTHERWISE, ARISING
// FROM, OUT OF OR IN CONNECTION WITH THE SOFTWARE OR THE USE OR OTHER
// DEALINGS IN THE SOFTWARE.

package polaris

import (
	"context"
	"errors"
	"log"

	"github.com/hashicorp/terraform-plugin-sdk/v2/diag"
	"github.com/hashicorp/terraform-plugin-sdk/v2/helper/schema"
	"github.com/hashicorp/terraform-plugin-sdk/v2/helper/validation"
	"github.com/trinity-team/rubrik-polaris-sdk-for-go/pkg/polaris"
)

var awsRegions = []string{
	"ap-northeast-1",
	"ap-northeast-2",
	"ap-southeast-1",
	"ap-southeast-2",
	"ap-south-1",
	"ca-central-1",
	"cn-northwest-1",
	"cn-north-1",
	"eu-central-1",
	"eu-north-1",
	"eu-west-1",
	"eu-west-2",
	"eu-west-3",
	"sa-east-1",
	"us-east-1",
	"us-east-2",
	"us-west-1",
	"us-west-2",
}

// resourceAwsAccount defines the schema for the AWS account resource.
func resourceAwsAccount() *schema.Resource {
	return &schema.Resource{
		CreateContext: awsCreateAccount,
		ReadContext:   awsReadAccount,
		UpdateContext: awsUpdateAccount,
		DeleteContext: awsDeleteAccount,

		Schema: map[string]*schema.Schema{
			"name": {
				Type:        schema.TypeString,
				Optional:    true,
				Description: "Account name in Polaris.",
			},
			"delete_snapshots_on_destroy": {
				Type:        schema.TypeBool,
				Optional:    true,
				Description: "What should happen to snapshots when the account is removed from Polaris.",
			},
			"profile": {
				Type:        schema.TypeString,
				Required:    true,
				Description: "AWS shared credentials file.",
			},
			"regions": {
				Type: schema.TypeSet,
				Elem: &schema.Schema{
					Type:         schema.TypeString,
					ValidateFunc: validation.StringInSlice(awsRegions, true),
				},
				Required:    true,
				Description: "Polaris will auto-discover instances to be protected from the specified regions.",
			},
		},
	}
}

// awsCreateAccount run the Create operation for the AWS schema resource. This
// adds the AWS account to the Polaris platform.
func awsCreateAccount(ctx context.Context, d *schema.ResourceData, m interface{}) diag.Diagnostics {
	log.Print("[TRACE] awsCreateAccount")

	client := m.(*polaris.Client)
	profile := d.Get("profile").(string)

	// Check if the account already exist in Polaris.
	account, err := client.AwsAccount(ctx, polaris.FromAwsProfile(profile))
	switch {
	case errors.Is(err, polaris.ErrNotFound):
	case err == nil:
		return diag.Errorf("account %q already added to polaris", profile)
	case err != nil:
		return diag.FromErr(err)
	}

	var withOpts []polaris.AddOption
	if name, ok := d.GetOk("name"); ok {
		withOpts = append(withOpts, polaris.WithName(name.(string)))
	}
	for _, region := range d.Get("regions").(*schema.Set).List() {
		withOpts = append(withOpts, polaris.WithRegion(region.(string)))
	}

	// Add account to Polaris.
	if err := client.AwsAccountAdd(ctx, polaris.FromAwsProfile(profile), withOpts...); err != nil {
		return diag.FromErr(err)
	}

	// Lookup the ID and AWS account ID of the newly added account. Note that
	// the resource ID is created from both.
	account, err = client.AwsAccount(ctx, polaris.FromAwsProfile(profile))
	if err != nil {
		return diag.FromErr(err)
	}
	d.SetId(toResourceID(account.ID, account.NativeID))

	// Populate the local Terraform state.
	awsReadAccount(ctx, d, m)

	return nil
}

// awsReadAccount run the Read operation for the AWS schema resource. This
// reads the state of the AWS account in Polaris.
func awsReadAccount(ctx context.Context, d *schema.ResourceData, m interface{}) diag.Diagnostics {
	log.Print("[TRACE] awsReadAccount")

	client := m.(*polaris.Client)

	// Get the AWS account ID from the local resource ID.
	_, awsAccountID, err := fromResourceID(d.Id())
	if err != nil {
		return diag.FromErr(err)
	}

	// Lookup the Polaris cloud account using the AWS account ID.
	account, err := client.AwsAccount(ctx, polaris.WithAwsID(awsAccountID))
	if err != nil {
		return diag.FromErr(err)
	}

	// Get AWS regions for the CNP feature.
	regions := schema.Set{F: schema.HashString}
	for _, feature := range account.Features {
		if feature.Feature != "CLOUD_NATIVE_PROTECTION" {
			continue
		}

		for _, region := range feature.AwsRegions {
			regions.Add(region)
		}
		if err := d.Set("regions", &regions); err != nil {
			return diag.FromErr(err)
		}
		break
	}

	return nil
}

// awsUpdateAccount run the Update operation for the AWS schema resource. This
// updates the state of the AWS account in Polaris.
func awsUpdateAccount(ctx context.Context, d *schema.ResourceData, m interface{}) diag.Diagnostics {
	log.Print("[TRACE] awsUpdateAccount")

	client := m.(*polaris.Client)

	// Get the AWS account ID from the local resource ID.
	_, awsAccountID, err := fromResourceID(d.Id())
	if err != nil {
		return diag.FromErr(err)
	}

	// Update the regions argument when changed.
	if d.HasChange("regions") {
		var regions []string
		for _, region := range d.Get("regions").(*schema.Set).List() {
			regions = append(regions, region.(string))
		}

		client.AwsAccountSetRegions(ctx, polaris.WithAwsID(awsAccountID), regions...)
	}

	return nil
}

// awsDeleteAccount run the Delete operation for the AWS schema resource. This
// removes the AWS account from Polaris.
func awsDeleteAccount(ctx context.Context, d *schema.ResourceData, m interface{}) diag.Diagnostics {
	log.Print("[TRACE] awsDeleteAccount")

	client := m.(*polaris.Client)

	// Get the old resource arguments.
	oldProfile, _ := d.GetChange("profile")
	profile := oldProfile.(string)

<<<<<<< HEAD
	oldSnapshots, _ := d.GetChange("delete_snapshots_on_destroy")
	deleteSnapshots := oldSnapshots.(bool)

	// Remove the account.
	if err := client.AwsAccountRemove(ctx, polaris.FromAwsProfile(profile), deleteSnapshots); err != nil {
=======
	// Remove the account from Polaris.
	if err := client.AwsAccountRemove(ctx, polaris.FromAwsProfile(profile), false); err != nil {
>>>>>>> 44623a98
		return diag.FromErr(err)
	}
	d.SetId("")

	return nil
}<|MERGE_RESOLUTION|>--- conflicted
+++ resolved
@@ -209,16 +209,11 @@
 	oldProfile, _ := d.GetChange("profile")
 	profile := oldProfile.(string)
 
-<<<<<<< HEAD
 	oldSnapshots, _ := d.GetChange("delete_snapshots_on_destroy")
 	deleteSnapshots := oldSnapshots.(bool)
 
 	// Remove the account.
 	if err := client.AwsAccountRemove(ctx, polaris.FromAwsProfile(profile), deleteSnapshots); err != nil {
-=======
-	// Remove the account from Polaris.
-	if err := client.AwsAccountRemove(ctx, polaris.FromAwsProfile(profile), false); err != nil {
->>>>>>> 44623a98
 		return diag.FromErr(err)
 	}
 	d.SetId("")
