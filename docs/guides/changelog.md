--- conflicted
+++ resolved
@@ -4,7 +4,6 @@
 
 # Changelog
 
-<<<<<<< HEAD
 ## v1.4.0-beta.1
 * Add `polaris_sla_domain` resource for managing RSC global SLA Domains. The resource supports creating and updating
   SLA domains with frequency, retention, archival, and replication configurations.
@@ -22,12 +21,11 @@
 * Add support for backup windows in SLA domains to control when snapshots are taken.
 * Update `polaris_sla_domain` data source with additional computed fields for archival specifications, and various
   schedule types (daily, hourly, minute, monthly, quarterly, weekly, yearly).
-=======
+
 ## v1.3.1
 * Fix a bug in the `polaris_tag_rule` resource where the wrong ID was used when scoping a tag rule to a particular Azure
   subscription.
 * Add support for onboarding the Kubernetes Protection RSC feature using the `polaris_aws_cnp_account` resource.
->>>>>>> 0183b4ac
 
 ## v1.3.0
 * Add support for GCP custom labels. [[docs](../resources/gcp_custom_labels.md)]
