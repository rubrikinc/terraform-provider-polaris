---
page_title: "Provider: RSC"
---

# RSC Provider
The RSC provider, formerly known as the Polaris provider, provides resources to interact with the Rubrik RSC platform.
Additional examples on how to use the provider are available in the
[terraform-provider-polaris-examples](https://github.com/rubrikinc/terraform-provider-polaris-examples) GitHub
repository. Documentation for the Rubrik Security Cloud is available at https://docs.rubrik.com/en-us/saas/index.html.

<<<<<<< HEAD
!> Since v0.7.0, all RSC authentication tokens are cached on disk by default. This default behavior can be turned off by
setting the `RUBRIK_POLARIS_TOKEN_CACHE` environment variable to `FALSE`.
=======
!> Since v0.7.0, all RSC authentication tokens are cached on disk by default. This default behavior can be turned off
   by setting the `token_cache` provider configuration field to `false` or the `RUBRIK_POLARIS_TOKEN_CACHE` environment
   variable to `FALSE`.
>>>>>>> 4c8b2a5e

## Configuration

### Authentication Token Cache
All RSC authentication tokens are cached on disk by default. They are placed in the operating system's default
directory for temporary files (`$TMPDIR` or `/tmp` on Linux and `%TMP%`, `%TEMP%` or `%USERPROFILE%` on Windows), this
can be overridden using the `token_cache_dir` provider configuration field or the `RUBRIK_POLARIS_TOKEN_CACHE_DIR`
environmental variable.

Each authentication token written to the cache is encrypted using 256-bit AES encryption. The encryption key is derived
from the RSC account information passed to the provider, this can be overridden using the `token_cache_secret` provider
configuration field or the `RUBRIK_POLARIS_TOKEN_CACHE_SECRET` environmental variable. When a secret is provided, the
encryption key will be derived from the secret instead of the account information.

The cache can be disabled by setting the `token_cache` provider configuration field to `false` or the
`RUBRIK_POLARIS_TOKEN_CACHE` environmental variable to `FALSE`.

### Service Account
First download the service account credentials as a JSON file from the RSC User Management UI page. Next, configure the
provider to use the downloaded credentials file in the Terraform configuration:
```terraform
provider "polaris" {
  credentials = "/path/to/service-account-credentials.json"
}
```
The content of the service account file, the JSON data, can also be passed directly to the provider configuration:
```terraform
provider "polaris" {
  credentials = "<content of service-account-credentials.json>"
}
```
The service account can also be passed to the provider using one of the `RUBRIK_POLARIS_SERVICEACCOUNT_FILE` and
`RUBRIK_POLARIS_SERVICEACCOUNT_CREDENTIALS` environment variables. The `RUBRIK_POLARIS_SERVICEACCOUNT_FILE` environment
variable should contain the path to the downloaded credentials file. The `RUBRIK_POLARIS_SERVICEACCOUNT_CREDENTIALS`
environment variable should contain the JSON data content of the downloaded credentials file. When passing the service
account using the environment variable, leave the provider configuration empty:
```terraform
provider "polaris" {}
```
For documentation on how to create a service account using RSC, visit the
[Rubrik Support Portal](http://support.rubrik.com).

### Local User Account
First create a directory called `.rubrik` in your home directory. Next, create a file called `polaris-accounts.json` in
that directory. This JSON file holds one or more local user accounts:
```json
{
  "&lt;my-account&gt;": {
    "username": "&lt;my-username&gt;",
    "password": "&lt;my-password&gt;",
    "url": "&lt;my-rsc-url&gt;"
  }
}
```
Where *my-account* is an arbitrary name used to refer to the account when configuring the provider. *my-username* and
*my-password* are the username and password of the local user account. *my-rsc-url* is the URL of the RSC API. The
URL follows the pattern `https://{rsc-domain}.my.rubrik.com/api`. Which is the same URL as for accessing the RSC UI but
with `/api` added to the end.

To configure the provider to use a local user account specify the name as the provider credentials:
```terraform
provider "polaris" {
  credentials = "my-account"
}
```
For documentation on how to create a local user account using RSC, visit the
[Rubrik Support Portal](http://support.rubrik.com).

### Environment Variables
The following environmental variables can be used to override the default behavior of the provider:
* `RUBRIK_POLARIS_LOGLEVEL` - Overrides the log level of the provider. Valid log levels are: `FATAL`, `ERROR`, `WARN`,
  `INFO`, `DEBUG`, `TRACE` and `OFF`. The default log level of the provider is `WARN`.
* `RUBRIK_POLARIS_TOKEN_CACHE` - Overrides whether the token cache should be used or not. By default, the token
  cache is used.
* `RUBRIK_POLARIS_TOKEN_CACHE_DIR` - Overrides the directory where cached authentication tokens are stored. By
  default, the OS default directory for temporary files is used.
* `RUBRIK_POLARIS_TOKEN_CACHE_SECRET` - Overrides the secret used as input when generating an encryption key for the
  authentication token.

When using a service account the following environmental variables can be used to override the default service account
behavior:
* `RUBRIK_POLARIS_SERVICEACCOUNT_CREDENTIALS` - Overrides the content of the service account credentials file.
* `RUBRIK_POLARIS_SERVICEACCOUNT_FILE` - Overrides the name and path of the service account credentials file.
* `RUBRIK_POLARIS_SERVICEACCOUNT_NAME` - Overrides the name of the service account.
* `RUBRIK_POLARIS_SERVICEACCOUNT_CLIENTID` - Overrides the client id of the service account.
* `RUBRIK_POLARIS_SERVICEACCOUNT_CLIENTSECRET` - Overrides the client secret of the service account.
* `RUBRIK_POLARIS_SERVICEACCOUNT_ACCESSTOKENURI` - Overrides the service account access token URI. When using a service
  account the RSC API URL is derived from this URI.

When using a local user account the following environmental variables can be used to override the default local user
account behavior:
* `RUBRIK_POLARIS_ACCOUNT_CREDENTIALS` - Overrides the content of the local user accounts file.
* `RUBRIK_POLARIS_ACCOUNT_FILE` - Overrides the name and path of the file to read local user accounts from.
* `RUBRIK_POLARIS_ACCOUNT_NAME` - Overrides the name of the local user account given to the credentials parameter in the
  provider configuration.
* `RUBRIK_POLARIS_ACCOUNT_USERNAME` - Overrides the username of the local user account.
* `RUBRIK_POLARIS_ACCOUNT_PASSWORD` - Overrides the password of the local user account.
* `RUBRIK_POLARIS_ACCOUNT_URL` - Overrides the RSC API URL.

## Example Usage

```terraform
# Service account from the current environment.
provider "polaris" {
}

# Service account from the content of a service account file.
provider "polaris" {
  credentials = <<-EOS
    {
      "client_id": "client|...",
      "client_secret": "...",
      "name": "dummy-service-account",
      "access_token_uri": "https://account.my.rubrik.com/api/client_token"
    }
    EOS
}

provider "polaris" {
  credentials = "<content of service-account-credentials.json>"
}

# Service account from file.
provider "polaris" {
  credentials = "/path/to/service-account-credentials.json"
}

# Local user account.
provider "polaris" {
  credentials = "my-account"
}
```

<!-- schema generated by tfplugindocs -->
## Schema

### Optional

- `credentials` (String) The service account credentials, service account credentials file name or local user account name to use when accessing RSC.
- `token_cache` (Boolean) Enable or disable the token cache. The token cache is enabled by default.
- `token_cache_dir` (String) The directory where cached authentication tokens are stored. The OS directory for temporary files is used by default.
- `token_cache_secret` (String, Sensitive) The secret used as input when generating an encryption key for the authentication token. The encryption key is derived from the RSC account information by default.<|MERGE_RESOLUTION|>--- conflicted
+++ resolved
@@ -8,14 +8,9 @@
 [terraform-provider-polaris-examples](https://github.com/rubrikinc/terraform-provider-polaris-examples) GitHub
 repository. Documentation for the Rubrik Security Cloud is available at https://docs.rubrik.com/en-us/saas/index.html.
 
-<<<<<<< HEAD
-!> Since v0.7.0, all RSC authentication tokens are cached on disk by default. This default behavior can be turned off by
-setting the `RUBRIK_POLARIS_TOKEN_CACHE` environment variable to `FALSE`.
-=======
 !> Since v0.7.0, all RSC authentication tokens are cached on disk by default. This default behavior can be turned off
    by setting the `token_cache` provider configuration field to `false` or the `RUBRIK_POLARIS_TOKEN_CACHE` environment
    variable to `FALSE`.
->>>>>>> 4c8b2a5e
 
 ## Configuration
 
