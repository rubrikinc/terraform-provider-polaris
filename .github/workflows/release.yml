--- conflicted
+++ resolved
@@ -25,11 +25,7 @@
       - name: Set up Go
         uses: actions/setup-go@v5.0.0
         with:
-<<<<<<< HEAD
-          go-version: '1.20'
-=======
           go-version: 1.21
->>>>>>> 06eb4855
       - name: Import GPG key
         id: import_gpg
         uses: crazy-max/ghaction-import-gpg@v6.1.0
