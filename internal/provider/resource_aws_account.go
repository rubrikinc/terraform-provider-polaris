--- conflicted
+++ resolved
@@ -37,7 +37,6 @@
 	"github.com/rubrikinc/rubrik-polaris-sdk-for-go/pkg/polaris/graphql/core"
 )
 
-<<<<<<< HEAD
 // validateAwsRegion verifies that the name is a valid AWS region name.
 func validateAwsRegion(m interface{}, p cty.Path) diag.Diagnostics {
 	_, err := graphql_aws.ParseRegion(m.(string))
@@ -51,12 +50,6 @@
 	}
 
 	return nil
-=======
-// validateAwsRegion validates the region name.
-func validateAwsRegion(m interface{}, p cty.Path) diag.Diagnostics {
-	_, err := graphql_aws.ParseRegion(m.(string))
-	return diag.FromErr(err)
->>>>>>> 1236af94
 }
 
 // resourceAwsAccount defines the schema for the AWS account resource.
@@ -68,7 +61,6 @@
 		DeleteContext: awsDeleteAccount,
 
 		Schema: map[string]*schema.Schema{
-<<<<<<< HEAD
 			"cloud_native_protection": {
 				Type: schema.TypeList,
 				Elem: &schema.Resource{
@@ -79,6 +71,7 @@
 								Type:             schema.TypeString,
 								ValidateDiagFunc: validateAwsRegion,
 							},
+							MinItems:    1,
 							Required:    true,
 							Description: "Regions that Polaris will monitor for instances to automatically protect.",
 						},
@@ -92,14 +85,6 @@
 				MaxItems:    1,
 				Required:    true,
 				Description: "Enable the Cloud Native Protection feature for the GCP project.",
-=======
-			"name": {
-				Type:             schema.TypeString,
-				Optional:         true,
-				Computed:         true,
-				Description:      "Account name in Polaris. If not given the name is taken from AWS Organizations or, if the required permissions are missing, is derived from the AWS account ID and the named profile.",
-				ValidateDiagFunc: validation.ToDiagFunc(validation.StringIsNotWhiteSpace),
->>>>>>> 1236af94
 			},
 			"delete_snapshots_on_destroy": {
 				Type:        schema.TypeBool,
@@ -117,7 +102,7 @@
 								Type:             schema.TypeString,
 								ValidateDiagFunc: validateAwsRegion,
 							},
-<<<<<<< HEAD
+							MinItems:    1,
 							Required:    true,
 							Description: "Regions to enable the Exocompute feature in.",
 						},
@@ -125,11 +110,6 @@
 							Type:        schema.TypeString,
 							Computed:    true,
 							Description: "Status of the Exocompute feature.",
-=======
-							MinItems:    1,
-							Required:    true,
-							Description: "Regions to enable the exocompute feature in.",
->>>>>>> 1236af94
 						},
 					},
 				},
@@ -137,7 +117,6 @@
 				Optional:    true,
 				Description: "Enable the exocompute feature for the account.",
 			},
-<<<<<<< HEAD
 			"name": {
 				Type:             schema.TypeString,
 				Optional:         true,
@@ -152,43 +131,23 @@
 				Description:      "When set to 'update' feature permissions can be updated by applying the configuration.",
 				ValidateDiagFunc: validatePermissions,
 			},
-=======
->>>>>>> 1236af94
 			"profile": {
 				Type:             schema.TypeString,
 				Required:         true,
 				Description:      "AWS named profile.",
 				ValidateDiagFunc: validation.ToDiagFunc(validation.StringIsNotWhiteSpace),
 			},
-<<<<<<< HEAD
 		},
 
 		SchemaVersion: 2,
-=======
-			"regions": {
-				Type: schema.TypeSet,
-				Elem: &schema.Schema{
-					Type:             schema.TypeString,
-					ValidateDiagFunc: validateAwsRegion,
-				},
-				Required:    true,
-				Description: "Regions that Polaris will monitor for instances to automatically protect.",
-			},
-		},
-
-		SchemaVersion: 1,
->>>>>>> 1236af94
 		StateUpgraders: []schema.StateUpgrader{{
 			Type:    resourceAwsAccountV0().CoreConfigSchema().ImpliedType(),
 			Upgrade: resourceAwsAccountStateUpgradeV0,
 			Version: 0,
-<<<<<<< HEAD
 		}, {
 			Type:    resourceAwsAccountV1().CoreConfigSchema().ImpliedType(),
 			Upgrade: resourceAwsAccountStateUpgradeV1,
 			Version: 1,
-=======
->>>>>>> 1236af94
 		}},
 	}
 }
@@ -200,21 +159,13 @@
 
 	client := m.(*polaris.Client)
 
-<<<<<<< HEAD
 	profile := d.Get("profile").(string)
 
-=======
-	// Profile parameter, required.
-	profile := d.Get("profile").(string)
-
-	// Name parameter, optional.
->>>>>>> 1236af94
 	var opts []aws.OptionFunc
 	if name, ok := d.GetOk("name"); ok {
 		opts = append(opts, aws.Name(name.(string)))
 	}
 
-<<<<<<< HEAD
 	// Check if the account already exist in Polaris.
 	account, err := client.AWS().Account(ctx, aws.ID(aws.Profile(profile)), core.FeatureAll)
 	if err == nil {
@@ -262,60 +213,6 @@
 
 	d.SetId(id.String())
 
-=======
-	// Regions parameter, required.
-	regions := d.Get("regions").(*schema.Set)
-	for _, region := range regions.List() {
-		opts = append(opts, aws.Region(region.(string)))
-	}
-
-	// Exocompute parameter, optional. Verify the regions specified and
-	// guarantee that it's nil if it's not specified.
-	exocompute, ok := d.GetOk("exocompute")
-	if ok {
-		block := exocompute.([]interface{})[0].(map[string]interface{})
-		for _, region := range block["regions"].(*schema.Set).List() {
-			if !regions.Contains(region) {
-				return diag.Errorf("exocompute can only have a subset of the account regions")
-			}
-		}
-	} else {
-		exocompute = nil
-	}
-
-	// Check if the account already exist in Polaris.
-	account, err := client.AWS().Account(ctx, aws.ID(aws.Profile(profile)), core.CloudNativeProtection)
-	switch {
-	case errors.Is(err, graphql.ErrNotFound):
-	case err == nil:
-		return diag.Errorf("account %q already added to polaris", account.NativeID)
-	case err != nil:
-		return diag.FromErr(err)
-	}
-
-	// Add account to Polaris. Implicitly enables the Cloud Native Protection feature.
-	id, err := client.AWS().AddAccount(ctx, aws.Profile(profile), opts...)
-	if err != nil {
-		return diag.FromErr(err)
-	}
-
-	// Enable the Exocompute feature if specified.
-	if exocompute != nil {
-		block := exocompute.([]interface{})[0].(map[string]interface{})
-
-		var regions []string
-		for _, region := range block["regions"].(*schema.Set).List() {
-			regions = append(regions, region.(string))
-		}
-
-		err := client.AWS().EnableExocompute(ctx, aws.Profile(profile), regions...)
-		if err != nil {
-			return diag.FromErr(err)
-		}
-	}
-
-	d.SetId(id.String())
->>>>>>> 1236af94
 	awsReadAccount(ctx, d, m)
 	return nil
 }
@@ -332,18 +229,12 @@
 		return diag.FromErr(err)
 	}
 
-<<<<<<< HEAD
 	// Lookup the Polaris cloud account using the cloud account id.
 	account, err := client.AWS().Account(ctx, aws.CloudAccountID(id), core.FeatureAll)
-=======
-	// Lookup the Polaris cloud account using the cloud account ID.
-	account, err := client.AWS().Account(ctx, aws.CloudAccountID(id), core.AllFeatures)
->>>>>>> 1236af94
-	if err != nil {
-		return diag.FromErr(err)
-	}
-
-<<<<<<< HEAD
+	if err != nil {
+		return diag.FromErr(err)
+	}
+
 	cnpFeature, ok := account.Feature(core.FeatureCloudNativeProtection)
 	if ok {
 		regions := schema.Set{F: schema.HashString}
@@ -401,46 +292,7 @@
 		}
 
 		if err := d.Set("permissions", "update-required"); err != nil {
-=======
-	// Read the name parameter.
-	if err := d.Set("name", account.Name); err != nil {
-		return diag.FromErr(err)
-	}
-
-	// Read the regions parmeter.
-	cnpFeature, ok := account.Feature(core.CloudNativeProtection)
-	if ok {
-		regions := schema.Set{F: schema.HashString}
-		for _, region := range cnpFeature.Regions {
-			regions.Add(region)
-		}
-		err := d.Set("regions", &regions)
-		if err != nil {
->>>>>>> 1236af94
-			return diag.FromErr(err)
-		}
-	}
-
-	// Read the exocompute parameter.
-	exoFeature, ok := account.Feature(core.Exocompute)
-	if ok {
-		if len(exoFeature.Regions) > 0 {
-			regions := schema.Set{F: schema.HashString}
-			for _, region := range exoFeature.Regions {
-				regions.Add(region)
-			}
-			block := []interface{}{
-				map[string]interface{}{
-					"regions": &regions,
-				},
-			}
-			if err := d.Set("exocompute", block); err != nil {
-				return diag.FromErr(err)
-			}
-		} else {
-			if err := d.Set("exocompute", nil); err != nil {
-				return diag.FromErr(err)
-			}
+			return diag.FromErr(err)
 		}
 	}
 
@@ -454,17 +306,13 @@
 
 	client := m.(*polaris.Client)
 
-<<<<<<< HEAD
 	profile := d.Get("profile").(string)
 
-=======
->>>>>>> 1236af94
 	id, err := uuid.Parse(d.Id())
 	if err != nil {
 		return diag.FromErr(err)
 	}
 
-<<<<<<< HEAD
 	// Make sure that the resource id and account profile refers to the same
 	// account.
 	account, err := client.AWS().Account(ctx, aws.ID(aws.Profile(profile)), core.FeatureAll)
@@ -489,52 +337,14 @@
 				return diag.FromErr(err)
 			}
 		} else {
-			if err := client.AWS().RemoveAccount(ctx, aws.Profile(profile), core.FeatureCloudNativeProtection, false); err != nil {
-				return diag.FromErr(err)
-			}
-=======
-	profile := d.Get("profile").(string)
-
-	// Regions needed due to the existing exocompute resources.
-	exoConfigs, err := client.AWS().ExocomputeConfigs(ctx, aws.CloudAccountID(id))
-	if err != nil {
-		return diag.FromErr(err)
-	}
-	exoConfigRegions := make(map[string]struct{})
-	for _, exoConfig := range exoConfigs {
-		exoConfigRegions[exoConfig.Region] = struct{}{}
-	}
-
-	// Regions specified by the exocompute feature.
-	exoRegions := make(map[string]struct{})
-	if exocompute, ok := d.GetOk("exocompute"); ok {
-		block := exocompute.([]interface{})[0].(map[string]interface{})
-		for _, r := range block["regions"].(*schema.Set).List() {
-			exoRegions[r.(string)] = struct{}{}
-		}
-	}
-	for region := range exoConfigRegions {
-		if _, ok := exoRegions[region]; !ok {
-			return diag.Errorf("exocompute feature regions must be a superset of exocompute resource regions")
-		}
-	}
-
-	// Regions specified by the cloud native protection feature.
-	cnpRegions := make(map[string]struct{})
-	for _, region := range d.Get("regions").(*schema.Set).List() {
-		cnpRegions[region.(string)] = struct{}{}
-	}
-	for region := range exoRegions {
-		if _, ok := cnpRegions[region]; !ok {
-			return diag.Errorf("account regions must be a superset of exocompute feature regions")
-		}
-	}
-
-	if d.HasChange("regions") {
-		var regions []string
-		for region := range cnpRegions {
-			regions = append(regions, region)
->>>>>>> 1236af94
+			if _, ok := d.GetOk("exocompute"); ok {
+				return diag.Errorf("cloud native protection is required by exocompute")
+			}
+
+			snapshots := d.Get("delete_snapshots_on_destroy").(bool)
+			if err := client.AWS().RemoveAccount(ctx, aws.Profile(profile), core.FeatureCloudNativeProtection, snapshots); err != nil {
+				return diag.FromErr(err)
+			}
 		}
 	}
 
@@ -551,13 +361,11 @@
 			if err := client.AWS().UpdateAccount(ctx, aws.CloudAccountID(id), core.FeatureExocompute, opts...); err != nil {
 				return diag.FromErr(err)
 			}
-		}
-		// // TODO: Not possible to disable exocompute at this point in time.
-		// else {
-		// 	if err := client.AWS().RemoveAccount(ctx, aws.Profile(profile), core.FeatureExocompute, false); err != nil {
-		// 		return diag.FromErr(err)
-		// 	}
-		// }
+		} else {
+			if err := client.AWS().RemoveAccount(ctx, aws.Profile(profile), core.FeatureExocompute, false); err != nil {
+				return diag.FromErr(err)
+			}
+		}
 	}
 
 	if d.HasChange("permissions") {
@@ -569,40 +377,12 @@
 				features = append(features, feature.Name)
 			}
 
-<<<<<<< HEAD
 			err := client.AWS().UpdatePermissions(ctx, aws.Profile(profile), features)
 			if err != nil {
 				return diag.FromErr(err)
 			}
 
 			if err := d.Set("permissions", "update"); err != nil {
-=======
-		err = client.AWS().UpdateAccount(ctx, aws.CloudAccountID(id), core.CloudNativeProtection,
-			aws.Regions(regions...))
-		if err != nil {
-			return diag.FromErr(err)
-		}
-	}
-
-	if d.HasChange("exocompute") {
-		if _, ok := d.GetOk("exocompute"); ok {
-			var regions []string
-			for region := range exoRegions {
-				regions = append(regions, region)
-			}
-
-			err := client.AWS().EnableExocompute(ctx, aws.Profile(profile), regions...)
-			if errors.Is(err, graphql.ErrAlreadyEnabled) {
-				err = client.AWS().UpdateAccount(ctx, aws.CloudAccountID(id), core.Exocompute,
-					aws.Regions(regions...))
-			}
-			if err != nil {
-				return diag.FromErr(err)
-			}
-		} else {
-			err := client.AWS().DisableExocompute(ctx, aws.Profile(profile))
-			if err != nil {
->>>>>>> 1236af94
 				return diag.FromErr(err)
 			}
 		}
@@ -632,10 +412,7 @@
 
 	// Make sure that the resource id and account profile refers to the same
 	// account.
-<<<<<<< HEAD
 	account, err := client.AWS().Account(ctx, aws.ID(aws.Profile(profile)), core.FeatureAll)
-=======
-	account, err := client.AWS().Account(ctx, aws.ID(aws.Profile(profile)), core.CloudNativeProtection)
 	if err != nil {
 		return diag.FromErr(err)
 	}
@@ -643,29 +420,10 @@
 		return diag.Errorf("id and profile refer to different accounts")
 	}
 
-	// Remove the account.
-	err = client.AWS().RemoveAccount(ctx, aws.Profile(profile), deleteSnapshots)
->>>>>>> 1236af94
-	if err != nil {
-		return diag.FromErr(err)
-	}
-	if account.ID != id {
-		return diag.Errorf("id and profile refer to different accounts")
-	}
-
-	// // TODO: Not possible to disable exocompute at this point in time.
-	// if d.HasChange("exocompute") {
-	// 	err = client.AWS().RemoveAccount(ctx, aws.Profile(profile), core.FeatureExocompute, deleteSnapshots)
-	// 	if err != nil {
-	// 		return diag.FromErr(err)
-	// 	}
-	// }
-
-	if d.HasChange("cloud_native_protection") {
-		err = client.AWS().RemoveAccount(ctx, aws.Profile(profile), core.FeatureCloudNativeProtection, deleteSnapshots)
-		if err != nil {
-			return diag.FromErr(err)
-		}
+	// Removing Cloud Native Protection also removes Exocompute.
+	err = client.AWS().RemoveAccount(ctx, aws.Profile(profile), core.FeatureCloudNativeProtection, deleteSnapshots)
+	if err != nil {
+		return diag.FromErr(err)
 	}
 
 	d.SetId("")
