--- conflicted
+++ resolved
@@ -99,13 +99,6 @@
 				Elem: &schema.Schema{
 					Type: schema.TypeString,
 				},
-<<<<<<< HEAD
-				MinItems:    2,
-				MaxItems:    2,
-				Required:    true,
-				ForceNew:    true,
-				Description: "AWS subnet ids for the cluster subnets. Two subnets must be specified and they must be in different availability zones.",
-=======
 				MinItems:      2,
 				MaxItems:      2,
 				Optional:      true,
@@ -113,7 +106,6 @@
 				ConflictsWith: []string{"host_account_id"},
 				RequiredWith:  []string{"vpc_id"},
 				Description:   "AWS subnet ids for the cluster subnets.",
->>>>>>> 06eb4855
 			},
 			"vpc_id": {
 				Type:             schema.TypeString,
