--- conflicted
+++ resolved
@@ -47,10 +47,7 @@
 		ResourcesMap: map[string]*schema.Resource{
 			"polaris_aws_account":             resourceAwsAccount(),
 			"polaris_aws_exocompute":          resourceAwsExocompute(),
-<<<<<<< HEAD
-=======
 			"polaris_azure_exocompute":        resourceAzureExocompute(),
->>>>>>> 1236af94
 			"polaris_azure_service_principal": resourceAzureServicePrincipal(),
 			"polaris_azure_subscription":      resourceAzureSubcription(),
 			"polaris_gcp_project":             resourceGcpProject(),
@@ -74,11 +71,7 @@
 	// account, otherwise we assume that it's an account name
 	var account polaris.Account
 	if _, err := os.Stat(credentials); err != nil {
-<<<<<<< HEAD
 		account, err = polaris.DefaultUserAccount(credentials, true)
-=======
-		account, err := polaris.DefaultAccount(credentials, true)
->>>>>>> 1236af94
 		if err != nil {
 			return nil, diag.FromErr(err)
 		}
@@ -87,17 +80,6 @@
 		if err != nil {
 			return nil, diag.FromErr(err)
 		}
-<<<<<<< HEAD
-=======
-
-		return client, nil
-	}
-
-	// Otherwise we load the file as a service account.
-	account, err := polaris.ServiceAccountFromFile(credentials, true)
-	if err != nil {
-		return nil, diag.FromErr(err)
->>>>>>> 1236af94
 	}
 
 	client, err := polaris.NewClient(ctx, account, &log.StandardLogger{})
